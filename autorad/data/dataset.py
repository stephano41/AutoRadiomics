import logging
import os
from dataclasses import dataclass
from pathlib import Path
from typing import Any, Optional

# import matplotlib.pyplot as plt
import pandas as pd
from sklearn.model_selection import train_test_split

from autorad.config import config
from autorad.config.type_definitions import PathLike
<<<<<<< HEAD
from autorad.utils import io, splitting, utils

# from autorad.visualization import plot_volumes
=======
from autorad.utils import extraction_utils, io, splitting
from autorad.visualization import matplotlib_utils, plot_volumes
>>>>>>> 6c20c50a

log = logging.getLogger(__name__)


@dataclass
class TrainingInput:
    train: pd.DataFrame
    test: pd.DataFrame
    val: Optional[pd.DataFrame] = None
    train_folds: Optional[list[pd.DataFrame]] = None
    val_folds: Optional[list[pd.DataFrame]] = None

    def __post_init__(self):
        assert (self.val is not None and self.train_folds is None) or (
            self.val is None and self.train_folds is not None
        ), "Exactly one of val, train_folds should be not None"


@dataclass
class TrainingLabels:
    train: pd.Series
    test: pd.Series
    val: Optional[pd.DataFrame] = None
    train_folds: Optional[list[pd.DataFrame]] = None
    val_folds: Optional[list[pd.DataFrame]] = None

    def __post_init__(self):
        assert (self.val is not None and self.train_folds is None) or (
            self.val is None and self.train_folds is not None
        ), "Exactly one of val, train_folds should be not None"


@dataclass
class TrainingMeta:
    train: pd.DataFrame
    test: pd.DataFrame
    val: Optional[pd.DataFrame] = None
    train_folds: Optional[list[pd.DataFrame]] = None
    val_folds: Optional[list[pd.DataFrame]] = None


@dataclass
class TrainingData:
    X: TrainingInput
    y: TrainingLabels
    meta: TrainingMeta

    def iter_training(self):
        if self.X.val is not None:
            yield self.X.train, self.y.train, self.meta.train, self.X.val, self.y.val, self.meta.val
        elif self.X.train_folds is not None:
            yield from zip(
                self.X.train_folds,
                self.y.train_folds,
                self.meta.train_folds,
                self.X.val_folds,
                self.y.val_folds,
                self.meta.val_folds,
            )

    def __repr__(self):
        return (
            f"TrainingData with {len(self.y.train)} training observations, "
            f"{len(self.y.test)} test observations, {self.X.train.shape[1]} feature columns "
            f"and {self.meta.train.shape[1]} meta columns."
        )


class FeatureDataset:
    """
    Store and manage extracted features and labels from a dataset.
    """

    def __init__(
        self,
        dataframe: pd.DataFrame,
        target: str,
        ID_colname: str,
        features: Optional[list[str]] = None,
        meta_columns: list[str] = [],
        random_state: int = config.SEED,
    ):
        """
        Args:
            dataframe: table with extracted features
            target: name of the label column
            ID_colname: name of column with unique IDs for each case
            features: feature names
            meta_columns: columns to keep that are not features
            random_state: random seed for splitting data
        """
        self.df = dataframe
        self.target = target
        self.ID_colname = ID_colname
        self.random_state = random_state
        self.features = self._init_features(features)
        self.X: pd.DataFrame = self.df[self.features]
        self.y: pd.Series = self.df[self.target]
        self.meta_df = self.df[meta_columns + [ID_colname]]
        self._data: Optional[TrainingData] = None
        self.cv_splits: Optional[list[tuple[Any, Any]]] = None

    def _init_features(
        self, features: Optional[list[str]] = None
    ) -> list[str]:
        if features is None:
            all_cols = self.df.columns.tolist()
            features = extraction_utils.filter_pyradiomics_names(all_cols)
        return features

    @property
    def data(self):
        if self._data is None:
            raise AttributeError(
                "Data is not split into training/validation/test. \
                 Split the data or load splits from JSON."
            )
        else:
            return self._data

    @property
    def splits(self):
        if self._splits is None:
            raise AttributeError("No splits loaded. Split the data first.")
        return self._splits

    def load_splits_from_json(self, json_path: PathLike):
        splits = io.load_json(json_path)
        return self.load_splits(splits)

    def load_splits(self, splits: dict):
        """
        Load training and test splits from a dictionary.

        `splits` dictionary should contain the following keys:
            - 'test': list of test IDs
            - 'train': dict with n keys (default n = 5)):
                - 'fold_{0..n-1}': list of training and
                                   list of validation IDs
            - 'split_on'; column name to split on,
                if None, split is performed on ID_colname
        It can be created using `full_split()` defined below.
        """
        self._splits = splits
        split_on = splits["split_on"]

        test_ids = splits["test"]
        test_rows = self.df[split_on].isin(test_ids)

        # Split dataframe rows
        X, y, meta = {}, {}, {}

        # Split the test data
        X["test"] = self.X.loc[test_rows]
        y["test"] = self.y.loc[test_rows]
        meta["test"] = self.meta_df.loc[test_rows]

        train_rows = ~self.df[split_on].isin(test_ids)

        # Split the validation data, if specified
        if "val" in splits:
            val_ids = splits["val"]
            val_rows = self.df[split_on].isin(val_ids)
            train_rows = train_rows & ~val_rows

            X["val"] = self.X.loc[val_rows]
            y["val"] = self.y.loc[val_rows]
            meta["val"] = self.meta_df.loc[val_rows]

        # Split the training data
        X["train"] = self.X.loc[train_rows]
        y["train"] = self.y.loc[train_rows]
        meta["train"] = self.meta_df.loc[train_rows]

        if isinstance(splits["train"], dict):
            train_splits = splits["train"]
            n_splits = len(train_splits)
            self.cv_splits = [
                train_splits[f"fold_{i}"] for i in range(n_splits)
            ]
            X["train_folds"], X["val_folds"] = [], []
            y["train_folds"], y["val_folds"] = [], []
            meta["train_folds"], meta["val_folds"] = [], []
            for train_fold_ids, val_fold_ids in self.cv_splits:

                train_fold_rows = self.df[split_on].isin(train_fold_ids)
                val_fold_rows = self.df[split_on].isin(val_fold_ids)

                X["train_folds"].append(self.X[train_fold_rows])
                X["val_folds"].append(self.X[val_fold_rows])
                y["train_folds"].append(self.y[train_fold_rows])
                y["val_folds"].append(self.y[val_fold_rows])
                meta["train_folds"].append(self.meta_df[train_fold_rows])
                meta["val_folds"].append(self.meta_df[val_fold_rows])
        self._data = TrainingData(
            TrainingInput(**X), TrainingLabels(**y), TrainingMeta(**meta)
        )
        return self

    def split(
        self,
        save_path: Optional[PathLike] = None,
        method="train_with_cross_validation_test",
        split_on: Optional[str] = None,
        test_size: float = 0.2,
        *args,
        **kwargs,
    ) -> dict:
        if split_on is None:
            split_on = self.ID_colname
        if method == "train_with_cross_validation_test":
            splits = self.full_split(split_on, test_size, *args, **kwargs)
        elif method == "train_val_test":
            splits = self.split_train_val_test(
                split_on, test_size, *args, **kwargs
            )
        else:
            raise ValueError(f"Method {method} is not supported.")

        if save_path is not None:
            Path(save_path).parent.mkdir(parents=True, exist_ok=True)
            io.save_yaml(splits, save_path)
        self.load_splits(splits)
        return splits

    def full_split(
        self,
        split_on: str,
        test_size: float = 0.2,
        n_splits: int = 5,
    ) -> dict:
        """
        Split into test and training, split training into k folds.
        """
        patient_df = self.df[[split_on, self.target]].drop_duplicates()
        if not patient_df[split_on].is_unique:
            raise ValueError(
                f"Selected column {split_on} has varying labels for the same ID!"
            )
        ids = patient_df[split_on].tolist()
        labels = patient_df[self.target].tolist()
        splits = splitting.split_full_dataset(
            ids=ids,
            labels=labels,
            test_size=test_size,
            n_splits=n_splits,
        )
        splits["split_on"] = split_on
        return splits

    def split_train_val_test(
        self,
        split_on: str,
        test_size: float = 0.2,
        val_size: float = 0.2,
    ):
        ids = self.df[split_on].tolist()
        labels = self.df[self.target].tolist()
        splits = splitting.split_train_val_test(
            ids=ids,
            labels=labels,
            test_size=test_size,
            val_size=val_size,
        )
        splits["split_on"] = split_on
        return splits

    def get_train_test_split_from_column(
        self, column_name: str, test_value: str
    ):
        """
        Use if the splits are already in the dataframe.
        """
        X_train = self.X[self.X[column_name] != test_value]
        y_train = self.y[self.y[column_name] != test_value]
        X_test = self.X[self.X[column_name] == test_value]
        y_test = self.y[self.y[column_name] == test_value]

        return X_train, y_train, X_test, y_test

    def split_train_val_test_from_column(
        self, column_name: str, test_value: str, val_size: float = 0.2
    ):
        data = {}
        (
            X_train_and_val,
            y_train_and_val,
            data["X_test"],
            data["y_test"],
        ) = self.get_train_test_split_from_column(column_name, test_value)
        (
            data["X_train"],
            data["X_val"],
            data["y_train"],
            data["y_val"],
        ) = train_test_split(
            X_train_and_val,
            y_train_and_val,
            test_size=val_size,
            random_state=self.random_state,
        )
        self._data = TrainingData(**data)

    def full_split_with_test_from_column(
        self,
        column_name: str,
        test_value: str,
        save_path: PathLike,
        split_on: Optional[str] = None,
        split_label: Optional[str] = None,
        n_splits: int = 5,
    ):
        """
        Splits into train and test according to `column_name`,
        then performs stratified k-fold cross validation split
        on the training set.
        """
        if split_on is None:
            split_on = self.ID_colname
        if split_label is None:
            split_label = self.target
        df_to_split = self.df[
            [split_on, split_label, column_name]
        ].drop_duplicates()
        if not df_to_split[split_on].is_unique:
            raise ValueError(
                f"Selected column {split_on} has varying labels for the same ID!"
            )
        train_to_split = df_to_split[df_to_split[column_name] != test_value]
        ids_train = train_to_split[split_on].tolist()
        y_train = train_to_split[split_label].tolist()
        ids_test = df_to_split.loc[
            df_to_split[column_name] == test_value, split_on
        ].tolist()

        ids_train_cv = splitting.split_cross_validation(
            ids_train, y_train, n_splits, random_state=self.random_state
        )

        ids_split = {
            "split_type": f"predefined test as {column_name} = {test_value}"
            " and stratified cross validation on training",
            "split_on": split_on,
            "test": ids_test,
            "train": ids_train_cv,
        }
        io.save_json(ids_split, save_path)
        self.load_splits(ids_split)

        return self


class ImageDataset:
    """
    Stores paths to the images, segmentations and labels
    """

    def __init__(
        self,
        df: pd.DataFrame,
        image_colname: str = "image_path",
        mask_colname: str = "segmentation_path",
        ID_colname: Optional[str] = None,
        root_dir: Optional[PathLike] = None,
    ):
        """
        Args:
            df: dataframe with image and mask paths
            image_colname: name of the image column in df
            mask_colname: name of the mask column in df
            ID_colname: name of the ID column in df. If None,
                IDs are assigned sequentially
            root_dir: root directory of the dataset, if needed
                to resolve paths
        """
        self._df = df
        self.image_colname = self._check_if_in_df(image_colname)
        self.mask_colname = self._check_if_in_df(mask_colname)
        self._set_ID_col(ID_colname)
        self.root_dir = root_dir

    def _check_if_in_df(self, colname: str):
        if colname not in self._df.columns:
            raise ValueError(
                f"{colname} not found in columns of the dataframe."
            )
        if self._df[colname].isnull().any():
            raise ValueError(f"{colname} contains null values")
        return colname

    def _set_new_IDs(self):
        log.info("ID not set. Assigning sequential IDs.")
        if "ID" not in self._df.columns:
            self.ID_colname = "ID"
        else:
            self.ID_colname = "ID_autogenerated"
        self._df.insert(0, self.ID_colname, range(len(self._df)))

    def _set_ID_col_from_given(self, id_colname: str):
        if id_colname not in self._df.columns:
            raise ValueError(f"{id_colname} not in columns of dataframe.")
        ids = self._df[id_colname]
        # assert IDs are unique
        if len(ids.unique()) != len(ids):
            raise ValueError("IDs are not unique!")
        self.ID_colname = id_colname

    def _set_ID_col(self, id_colname: Optional[str] = None):
        if id_colname is None:
            self._set_new_IDs()
        else:
            self._set_ID_col_from_given(id_colname)

    @property
    def df(self) -> pd.DataFrame:
        """If root_dir is set, returns the dataframe with paths resolved"""
        if self.root_dir is None:
            return self._df
        result = self._df.copy()
        return result.assign(
            **{
                self.image_colname: self._df[self.image_colname].apply(
                    lambda x: os.path.join(self.root_dir, x)
                )
            }
        ).assign(
            **{
                self.mask_colname: self._df[self.mask_colname].apply(
                    lambda x: os.path.join(self.root_dir, x)
                )
            }
        )

    @property
    def image_paths(self) -> list[str]:
        return self.df[self.image_colname].to_list()

    @property
    def mask_paths(self) -> list[str]:
        return self.df[self.mask_colname].to_list()

    @property
    def ids(self) -> list[str]:
        return self.df[self.ID_colname].to_list()

<<<<<<< HEAD
    # def plot_examples(self, n: int = 1, window="soft tissues"):
    #     if n > len(self.image_paths):
    #         n = len(self.image_paths)
    #         log.info(
    #             f"Not enough cases. Plotting all the cases instead (n={n})"
    #         )
    #     df_to_plot = self.df.sample(n)
    #     nrows, ncols, figsize = matplotlib_utils.get_subplots_dimensions(n)
    #     fig, axs = plt.subplots(nrows, ncols, figsize=figsize)
    #     for i in range(len(df_to_plot)):
    #         case = df_to_plot.iloc[i]
    #         ax = axs.flat[i]
    #         vols = plot_volumes.BaseVolumes.from_nifti(
    #             case[self.image_colname],
    #             case[self.mask_colname],
    #             window=window,
    #         )
    #         image_2D, mask_2D = vols.get_slices()
    #         single_plot = plot_volumes.overlay_mask_contour(image_2D, mask_2D)
    #         ax.imshow(single_plot)
    #         ax.set_title(f"{case[self.ID_colname]}")
    #         ax.axis("off")
=======
    def plot_examples(self, n: int = 1, window="soft tissues"):
        if n > len(self.image_paths):
            n = len(self.image_paths)
            log.info(
                f"Not enough cases. Plotting all the cases instead (n={n})"
            )
        df_to_plot = self.df.sample(n)
        nrows, ncols, figsize = matplotlib_utils.get_subplots_dimensions(n)
        fig, axs = plt.subplots(nrows, ncols, figsize=figsize)
        for i in range(len(df_to_plot)):
            case = df_to_plot.iloc[i]
            ax = axs.flat[i]
            vols = plot_volumes.BaseVolumes.from_nifti(
                case[self.image_colname],
                case[self.mask_colname],
                window=window,
            )
            image_2D, mask_2D = vols.get_slices()
            single_plot = plot_volumes.overlay_mask_contour(image_2D, mask_2D)
            ax.imshow(single_plot)
            ax.set_title(f"{case[self.ID_colname]}")
            ax.axis("off")
            # return fig
            ax.axis("off")
            # return fig
            ax.axis("off")
            # return fig
            ax.axis("off")
>>>>>>> 6c20c50a
        # return fig<|MERGE_RESOLUTION|>--- conflicted
+++ resolved
@@ -4,20 +4,14 @@
 from pathlib import Path
 from typing import Any, Optional
 
-# import matplotlib.pyplot as plt
+import matplotlib.pyplot as plt
 import pandas as pd
 from sklearn.model_selection import train_test_split
 
 from autorad.config import config
 from autorad.config.type_definitions import PathLike
-<<<<<<< HEAD
-from autorad.utils import io, splitting, utils
-
-# from autorad.visualization import plot_volumes
-=======
 from autorad.utils import extraction_utils, io, splitting
 from autorad.visualization import matplotlib_utils, plot_volumes
->>>>>>> 6c20c50a
 
 log = logging.getLogger(__name__)
 
@@ -463,30 +457,6 @@
     def ids(self) -> list[str]:
         return self.df[self.ID_colname].to_list()
 
-<<<<<<< HEAD
-    # def plot_examples(self, n: int = 1, window="soft tissues"):
-    #     if n > len(self.image_paths):
-    #         n = len(self.image_paths)
-    #         log.info(
-    #             f"Not enough cases. Plotting all the cases instead (n={n})"
-    #         )
-    #     df_to_plot = self.df.sample(n)
-    #     nrows, ncols, figsize = matplotlib_utils.get_subplots_dimensions(n)
-    #     fig, axs = plt.subplots(nrows, ncols, figsize=figsize)
-    #     for i in range(len(df_to_plot)):
-    #         case = df_to_plot.iloc[i]
-    #         ax = axs.flat[i]
-    #         vols = plot_volumes.BaseVolumes.from_nifti(
-    #             case[self.image_colname],
-    #             case[self.mask_colname],
-    #             window=window,
-    #         )
-    #         image_2D, mask_2D = vols.get_slices()
-    #         single_plot = plot_volumes.overlay_mask_contour(image_2D, mask_2D)
-    #         ax.imshow(single_plot)
-    #         ax.set_title(f"{case[self.ID_colname]}")
-    #         ax.axis("off")
-=======
     def plot_examples(self, n: int = 1, window="soft tissues"):
         if n > len(self.image_paths):
             n = len(self.image_paths)
@@ -509,11 +479,4 @@
             ax.imshow(single_plot)
             ax.set_title(f"{case[self.ID_colname]}")
             ax.axis("off")
-            # return fig
-            ax.axis("off")
-            # return fig
-            ax.axis("off")
-            # return fig
-            ax.axis("off")
->>>>>>> 6c20c50a
         # return fig