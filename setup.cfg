[metadata]
name = autorad
<<<<<<< HEAD
version = 0.2.1-dev1
=======
version = 0.2.5
>>>>>>> 6c20c50a
author = Piotr Woznicki
author_email = piotr.a.woznicki@gmail.com
packages = ['autorad']
description = Radiomics-related modules for extraction and experimenting
long_description = file:README.md
long_description_content_type = text/markdown
license = Apache 2.0
url = https://github.com/pwoznicki/AutoRadiomics
project_urls =
   Bug Tracker = https://github.com/pwoznicki/AutoRadiomics
classifiers =
   Programming Language :: Python :: 3
   Operating System :: OS Independent

[options]
python_requires = >=3.9
<<<<<<< HEAD
packages = find:
=======
packages = find:

[options.packages.find]
where=autorad
>>>>>>> 6c20c50a
<|MERGE_RESOLUTION|>--- conflicted
+++ resolved
@@ -1,10 +1,6 @@
 [metadata]
 name = autorad
-<<<<<<< HEAD
-version = 0.2.1-dev1
-=======
 version = 0.2.5
->>>>>>> 6c20c50a
 author = Piotr Woznicki
 author_email = piotr.a.woznicki@gmail.com
 packages = ['autorad']
@@ -21,11 +17,7 @@
 
 [options]
 python_requires = >=3.9
-<<<<<<< HEAD
-packages = find:
-=======
 packages = find:
 
 [options.packages.find]
-where=autorad
->>>>>>> 6c20c50a
+where=autorad